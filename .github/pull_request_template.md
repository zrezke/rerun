<<<<<<< HEAD
### WHAT
copilot:summary
​

### WHY
<!-- author to complete -->

### HOW
copilot:walkthrough

### Checklist
* [ ] I have read and agree to [Contributor Guide](https://github.com/rerun-io/rerun/blob/main/CONTRIBUTING.md) and the [Code of Conduct](https://github.com/rerun-io/rerun/blob/main/CODE_OF_CONDUCT.md)
* [ ] I've included a screenshot or gif (if applicable)

=======
>>>>>>> 0de0edf9
<!--
Open the PR up as a draft until you feel it is ready for a proper review.

Do not make PR:s from your own `main` branch, as that makes it difficult for reviewers to add their own fixes.

Add any improvements to the branch as new commits to make it easier for reviewers to follow the progress. All commits will be squashed to a single commit once the PR is merged into `main`.

Make sure you mention any issues that this PR closes in the description, as well as any other related issues.

To get an auto-generated PR description you can put "copilot:summary" or "copilot:walkthrough" anywhere.
-->

### What

### Checklist
* [ ] I have read and agree to [Contributor Guide](https://github.com/rerun-io/rerun/blob/main/CONTRIBUTING.md) and the [Code of Conduct](https://github.com/rerun-io/rerun/blob/main/CODE_OF_CONDUCT.md)
* [ ] I've included a screenshot or gif (if applicable)<|MERGE_RESOLUTION|>--- conflicted
+++ resolved
@@ -1,20 +1,3 @@
-<<<<<<< HEAD
-### WHAT
-copilot:summary
-​
-
-### WHY
-<!-- author to complete -->
-
-### HOW
-copilot:walkthrough
-
-### Checklist
-* [ ] I have read and agree to [Contributor Guide](https://github.com/rerun-io/rerun/blob/main/CONTRIBUTING.md) and the [Code of Conduct](https://github.com/rerun-io/rerun/blob/main/CODE_OF_CONDUCT.md)
-* [ ] I've included a screenshot or gif (if applicable)
-
-=======
->>>>>>> 0de0edf9
 <!--
 Open the PR up as a draft until you feel it is ready for a proper review.
 
@@ -30,5 +13,6 @@
 ### What
 
 ### Checklist
-* [ ] I have read and agree to [Contributor Guide](https://github.com/rerun-io/rerun/blob/main/CONTRIBUTING.md) and the [Code of Conduct](https://github.com/rerun-io/rerun/blob/main/CODE_OF_CONDUCT.md)
-* [ ] I've included a screenshot or gif (if applicable)+
+- [ ] I have read and agree to [Contributor Guide](https://github.com/rerun-io/rerun/blob/main/CONTRIBUTING.md) and the [Code of Conduct](https://github.com/rerun-io/rerun/blob/main/CODE_OF_CONDUCT.md)
+- [ ] I've included a screenshot or gif (if applicable)