use std::sync::{atomic::AtomicBool, Arc};

use re_log_types::{LogMsg, PythonVersion};
use re_smart_channel::Receiver;

use anyhow::Context as _;
use clap::Subcommand;
#[cfg(feature = "web_viewer")]
use re_web_viewer_server::WebViewerServerPort;
#[cfg(feature = "web_viewer")]
use re_ws_comms::RerunServerPort;

#[cfg(feature = "web_viewer")]
use crate::web_viewer::host_web_viewer;

// Note the extra blank lines between the point-lists below: it is required by `clap`.

/// The Depthai Viewer and Server
///
/// Features:
///
/// * Read `.rrd` (rerun recording files).
///
/// * Connect to a Rerun Server over web-sockets.
///
/// * Host a Rerun Server that Rerun SDK:s can connect to.
///
/// Environment variables:
///
/// * `RERUN`: force enable/disable logging with rerun (only relevant for the Rerun API, not the Viewer itself). Either `on`/`1`/`true` or `off`/`0`/`false`
///
/// * `RERUN_SHADER_PATH`: change the search path for shader/shader-imports. WARNING: Shaders are embedded in some build configurations.
///
/// * `RERUN_TRACK_ALLOCATIONS`: track all allocations in order to find memory leaks in the viewer. WARNING: slows down the viewer by a lot!
///
/// * `WGPU_BACKEND`: overwrites the graphics backend used, must be one of `vulkan`, `metal`, `dx12`, `dx11`, or `gl`.
///     Naturally, support depends on your OS. Default is `vulkan` everywhere except on Mac where we use `metal`.
///
/// * `WGPU_POWER_PREF`: overwrites the power setting used for choosing a graphics adapter, must be `high` or `low`. (Default is `high`)
#[derive(Debug, clap::Parser)]
#[clap(author, about)]
struct Args {
    // Note: arguments are sorted lexicographically for nicer `--help` message:
    #[command(subcommand)]
    commands: Option<Commands>,

    /// Set a maximum input latency, e.g. "200ms" or "10s".
    ///
    /// If we go over this, we start dropping packets.
    ///
    /// The default is no limit, which means Rerun might eat more and more memory,
    /// and have longer and longer latency, if you are logging data faster
    /// than Rerun can index it.
    #[clap(long)]
    drop_at_latency: Option<String>,

    /// An upper limit on how much memory the Rerun Viewer should use.
    ///
    /// When this limit is used, Rerun will purge the oldest data.
    ///
    /// Example: `16GB`
    #[clap(long)]
    memory_limit: Option<String>,

    /// Whether the Rerun Viewer should persist the state of the viewer to disk.
    ///
    /// When persisted, the state will be stored at the following locations:
    /// - Linux: /home/UserName/.local/share/rerunviewer
    /// - macOS: /Users/UserName/Library/Application Support/rerunviewer
    /// - Windows: C:\Users\UserName\AppData\Roaming\rerunviewer
    #[clap(long, default_value_t = true)]
    persist_state: bool,

    /// What TCP port do we listen to (for SDKs to connect to)?
    #[cfg(feature = "server")]
    #[clap(long, default_value_t = re_sdk_comms::DEFAULT_SERVER_PORT)]
    port: u16,

    /// Start with the puffin profiler running.
    #[clap(long)]
    profile: bool,

    /// Stream incoming log events to an .rrd file at the given path.
    #[clap(long)]
    save: Option<String>,

    /// Exit with a non-zero exit code if any warning or error is logged. Useful for tests.
    #[clap(long)]
    strict: bool,

<<<<<<< HEAD
    /// An upper limit on how much memory the Depthai Viewer should use.
=======
    /// Ingest data and then quit once the goodbye message has been received.
>>>>>>> 138165ae
    ///
    /// Used for testing together with the `--strict` argument.
    ///
    /// Fails if no messages are received, or if no messages are received within a dozen or so seconds.
    #[clap(long)]
    test_receive: bool,

    /// Either a path to a `.rrd` file to load, an http url to an `.rrd` file,
    /// or a websocket url to a Rerun Server from which to read data
    ///
    /// If none is given, a server will be hosted which the Rerun SDK can connect to.
    url_or_path: Option<String>,

    /// Print version and quit
    #[clap(long)]
    version: bool,

    /// Start the viewer in the browser (instead of locally).
    /// Requires Rerun to have been compiled with the 'web_viewer' feature.
    #[clap(long)]
    web_viewer: bool,

    /// What port do we listen to for hosting the web viewer over HTTP.
    /// A port of 0 will pick a random port.
    #[cfg(feature = "web_viewer")]
    #[clap(long, default_value_t = Default::default())]
    web_viewer_port: WebViewerServerPort,

    /// What port do we listen to for incoming websocket connections from the viewer
    /// A port of 0 will pick a random port.
    #[cfg(feature = "web_viewer")]
    #[clap(long, default_value_t = Default::default())]
    ws_server_port: RerunServerPort,
}

#[derive(Debug, Clone, Subcommand)]
enum Commands {
    /// Configure the behavior of our analytics.
    #[cfg(all(feature = "analytics"))]
    #[command(subcommand)]
    Analytics(AnalyticsCommands),
}

#[derive(Debug, Clone, Subcommand)]
enum AnalyticsCommands {
    /// Prints extra information about analytics.
    Details,

    /// Deletes everything related to analytics.
    ///
    /// This will remove all pending data that hasn't yet been sent to our servers, as well as
    /// reset your analytics ID.
    Clear,

    /// Associate an email address with the current user.
    Email { email: String },

    /// Enable analytics.
    Enable,

    /// Disable analytics.
    Disable,

    /// Prints the current configuration.
    Config,
}

/// Where are we calling [`run`] from?
#[derive(Clone, Debug, PartialEq, Eq)]
pub enum CallSource {
    /// Called from a command-line-input (the terminal).
    Cli,

    /// Called from the Rerun Python SDK.
    Python(PythonVersion),
}

#[cfg(feature = "native_viewer")]
impl CallSource {
    fn is_python(&self) -> bool {
        matches!(self, Self::Python(_))
    }

    fn app_env(&self) -> re_viewer::AppEnvironment {
        match self {
            CallSource::Cli => re_viewer::AppEnvironment::RerunCli {
                rustc_version: env!("RE_BUILD_RUSTC_VERSION").into(),
                llvm_version: env!("RE_BUILD_LLVM_VERSION").into(),
            },
            CallSource::Python(python_version) => {
                re_viewer::AppEnvironment::PythonSdk(python_version.clone())
            }
        }
    }
}

/// Run the Rerun application and return an exit code.
///
/// This is used by the `rerun` binary and the Rerun Python SDK via `python -m rerun [args...]`.
///
/// This installs crash panic and signal handlers that sends analytics on panics and signals.
/// These crash reports includes a stacktrace. We make sure the file paths in the stacktrace
/// don't include and sensitive parts of the path (like user names), but the function names
/// are all included, which means you should ONLY call `run` from a function with
/// a non-sensitive name.
///
/// In the future we plan to support installing user plugins (that act like callbacks),
/// and when we do we must make sure to give users an easy way to opt-out of the
/// crash callstacks, as those could include the file and function names of user code.
//
// It would be nice to use [`std::process::ExitCode`] here but
// then there's no good way to get back at the exit code from python
pub async fn run<I, T>(
    build_info: re_build_info::BuildInfo,
    call_source: CallSource,
    args: I,
) -> anyhow::Result<u8>
where
    I: IntoIterator<Item = T>,
    T: Into<std::ffi::OsString> + Clone,
{
    #[cfg(feature = "native_viewer")]
    re_memory::accounting_allocator::turn_on_tracking_if_env_var(
        re_viewer::env_vars::RERUN_TRACK_ALLOCATIONS,
    );

    crate::crash_handler::install_crash_handlers(build_info);

    use clap::Parser as _;
    let args = Args::parse_from(args);

    if args.version {
        println!("{build_info}");
        return Ok(0);
    }

    if args.strict {
        re_log::add_boxed_logger(Box::new(StrictLogger {})).expect("Failed to enter --strict mode");
        re_log::info!("--strict mode: any warning or error will cause Rerun to panic.");
    }

    let res = if let Some(commands) = &args.commands {
        match commands {
            #[cfg(all(feature = "analytics"))]
            Commands::Analytics(analytics) => run_analytics(analytics).map_err(Into::into),
            #[cfg(not(all(feature = "analytics")))]
            _ => Ok(()),
        }
    } else {
        run_impl(build_info, call_source, args).await
    };

    match res {
        // Clean success
        Ok(_) => Ok(0),
        // Clean failure -- known error AddrInUse
        Err(err)
            if err
                .downcast_ref::<std::io::Error>()
                .map_or(false, |io_err| {
                    io_err.kind() == std::io::ErrorKind::AddrInUse
                }) =>
        {
            re_log::warn!("{err}");
            Ok(1)
        }
        // Unclean failure -- re-raise exception
        Err(err) => Err(err),
    }
}

#[cfg(all(feature = "analytics"))]
fn run_analytics(cmd: &AnalyticsCommands) -> Result<(), re_analytics::cli::CliError> {
    match cmd {
        #[allow(clippy::unit_arg)]
        AnalyticsCommands::Details => Ok(re_analytics::cli::print_details()),
        AnalyticsCommands::Clear => re_analytics::cli::clear(),
        AnalyticsCommands::Email { email } => {
            re_analytics::cli::set([("email".to_owned(), email.clone().into())])
        }
        AnalyticsCommands::Enable => re_analytics::cli::opt(true),
        AnalyticsCommands::Disable => re_analytics::cli::opt(false),
        AnalyticsCommands::Config => re_analytics::cli::print_config(),
    }
}

#[cfg(feature = "native_viewer")]
fn profiler(args: &Args) -> re_viewer::Profiler {
    let mut profiler = re_viewer::Profiler::default();
    if args.profile {
        profiler.start();
    }
    profiler
}

async fn run_impl(
    _build_info: re_build_info::BuildInfo,
    call_source: CallSource,
    args: Args,
) -> anyhow::Result<()> {
    #[cfg(feature = "native_viewer")]
    let profiler = profiler(&args);

    #[cfg(feature = "native_viewer")]
    let startup_options = re_viewer::StartupOptions {
        memory_limit: args.memory_limit.as_ref().map_or(Default::default(), |l| {
            re_memory::MemoryLimit::parse(l)
                .unwrap_or_else(|err| panic!("Bad --memory-limit: {err}"))
        }),
        persist_state: args.persist_state,
    };

    let (shutdown_rx, shutdown_bool) = setup_ctrl_c_handler();

    // Where do we get the data from?
    let rx = if let Some(url_or_path) = args.url_or_path.clone() {
        match categorize_argument(url_or_path) {
            ArgumentCategory::RrdHttpUrl(url) => {
                re_log_encoding::stream_rrd_from_http::stream_rrd_from_http_to_channel(url)
            }
            ArgumentCategory::RrdFilePath(path) => {
                re_log::info!("Loading {path:?}…");
                load_file_to_channel(&path).with_context(|| format!("{path:?}"))?
            }
            ArgumentCategory::WebSocketAddr(rerun_server_ws_url) => {
                // We are connecting to a server at a websocket address:

                if args.web_viewer {
                    #[cfg(feature = "web_viewer")]
                    {
                        let web_viewer = host_web_viewer(
                            args.web_viewer_port,
                            true,
                            rerun_server_ws_url,
                            shutdown_rx.resubscribe(),
                        );
                        // We return here because the running [`WebViewerServer`] is all we need.
                        // The page we open will be pointed at a websocket url hosted by a *different* server.
                        return web_viewer.await;
                    }
                    #[cfg(not(feature = "web_viewer"))]
                    {
                        _ = (rerun_server_ws_url, shutdown_rx);
                        panic!("Can't host web-viewer - rerun was not compiled with the 'web_viewer' feature");
                    }
                } else {
                    #[cfg(feature = "native_viewer")]
                    return native_viewer_connect_to_ws_url(
                        _build_info,
                        call_source.app_env(),
                        startup_options,
                        profiler,
                        rerun_server_ws_url,
                    );

                    #[cfg(not(feature = "native_viewer"))]
                    {
                        _ = (call_source, rerun_server_ws_url);
                        anyhow::bail!("Can't start viewer - rerun was compiled without the 'native_viewer' feature");
                    }
                }
            }
        }
    } else {
        #[cfg(feature = "server")]
        {
            let server_options = re_sdk_comms::ServerOptions {
                max_latency_sec: parse_max_latency(args.drop_at_latency.as_ref()),

                // `rerun.spawn()` doesn't need to log that a connection has been made
                quiet: call_source.is_python(),
            };
            re_sdk_comms::serve(args.port, server_options, shutdown_rx.resubscribe()).await?
        }

        #[cfg(not(feature = "server"))]
        anyhow::bail!("No url or .rrd path given");
    };

    // Now what do we do with the data?

    if args.test_receive {
        receive_into_log_db(&rx).map(|_db| ())
    } else if let Some(rrd_path) = args.save {
        Ok(stream_to_rrd(&rx, &rrd_path.into(), &shutdown_bool)?)
    } else if args.web_viewer {
        #[cfg(feature = "web_viewer")]
        {
            #[cfg(feature = "server")]
            if args.url_or_path.is_none()
                && (args.port == args.web_viewer_port.0 || args.port == args.ws_server_port.0)
            {
                anyhow::bail!(
                    "Trying to spawn a websocket server on {}, but this port is \
                already used by the server we're connecting to. Please specify a different port.",
                    args.port
                );
            }

            // Make it possible to gracefully shutdown the servers on ctrl-c.
            let shutdown_ws_server = shutdown_rx.resubscribe();
            let shutdown_web_viewer = shutdown_rx.resubscribe();

            // This is the server which the web viewer will talk to:
            let ws_server = re_ws_comms::RerunServer::new(args.ws_server_port).await?;
            let ws_server_url = ws_server.server_url();
            let ws_server_handle = tokio::spawn(ws_server.listen(rx, shutdown_ws_server));

            // This is the server that serves the Wasm+HTML:
            let web_server_handle = tokio::spawn(host_web_viewer(
                args.web_viewer_port,
                true,
                ws_server_url,
                shutdown_web_viewer,
            ));

            // Wait for both servers to shutdown.
            web_server_handle.await?.ok();
            return ws_server_handle.await?.map_err(anyhow::Error::from);
        }

        #[cfg(not(feature = "web_viewer"))]
        {
            _ = (call_source, rx);
            anyhow::bail!(
                "Can't host web-viewer - rerun was not compiled with the 'web_viewer' feature"
            );
        }
    } else {
        #[cfg(feature = "native_viewer")]
        return re_viewer::run_native_app(Box::new(move |cc, re_ui| {
            // We need to wake up the ui thread in order to process shutdown signals.
            let ctx = cc.egui_ctx.clone();
            let mut shutdown_repaint = shutdown_rx.resubscribe();
            tokio::spawn(async move {
                shutdown_repaint.recv().await.unwrap();
                ctx.request_repaint();
            });

            let rx = re_viewer::wake_up_ui_thread_on_each_msg(rx, cc.egui_ctx.clone());
            let mut app = re_viewer::App::from_receiver(
                _build_info,
                &call_source.app_env(),
                startup_options,
                re_ui,
                cc.storage,
                rx,
                shutdown_bool,
            );
            app.set_profiler(profiler);
            Box::new(app)
        }))
        .map_err(|e| e.into());

        #[cfg(not(feature = "native_viewer"))]
        {
            _ = (call_source, rx);
            anyhow::bail!(
                "Can't start viewer - rerun was compiled without the 'native_viewer' feature"
            );
        }
    }
}

fn receive_into_log_db(rx: &Receiver<LogMsg>) -> anyhow::Result<re_data_store::LogDb> {
    use re_smart_channel::RecvTimeoutError;

    re_log::info!("Receiving messages into a LogDb…");

    let mut db = re_data_store::LogDb::default();

    let mut num_messages = 0;

    let timeout = std::time::Duration::from_secs(12);

    loop {
        match rx.recv_timeout(timeout) {
            Ok(msg) => {
                re_log::info_once!("Received first message.");
                let is_goodbye = matches!(msg, re_log_types::LogMsg::Goodbye(_));
                db.add(&msg)?;
                num_messages += 1;
                if is_goodbye {
                    db.entity_db.data_store.sanity_check()?;
                    anyhow::ensure!(0 < num_messages, "No messages received");
                    re_log::info!("Successfully ingested {num_messages} messages.");
                    return Ok(db);
                }
            }
            Err(RecvTimeoutError::Timeout) => {
                anyhow::bail!(
                    "Didn't receive any messages within {} seconds. Giving up.",
                    timeout.as_secs()
                );
            }
            Err(RecvTimeoutError::Disconnected) => {
                anyhow::bail!("Channel disconnected without a Goodbye message.");
            }
        }
    }
}

enum ArgumentCategory {
    /// A remote RRD file, served over http.
    RrdHttpUrl(String),

    /// A path to a local file.
    RrdFilePath(std::path::PathBuf),

    /// A remote Rerun server.
    WebSocketAddr(String),
}

fn categorize_argument(mut uri: String) -> ArgumentCategory {
    let path = std::path::Path::new(&uri).to_path_buf();

    if uri.starts_with("http") {
        ArgumentCategory::RrdHttpUrl(uri)
    } else if uri.starts_with("ws") {
        ArgumentCategory::WebSocketAddr(uri)
    } else if uri.starts_with("file://") || path.exists() || uri.ends_with(".rrd") {
        ArgumentCategory::RrdFilePath(path)
    } else {
        // If this is sometyhing like `foo.com` we can't know what it is until we connect to it.
        // We could/should connect and see what it is, but for now we just take a wild guess instead:
        re_log::debug!("Assuming WebSocket endpoint");
        if !uri.contains("://") {
            uri = format!("{}://{uri}", re_ws_comms::PROTOCOL);
        }
        ArgumentCategory::WebSocketAddr(uri)
    }
}

#[cfg(feature = "native_viewer")]
fn native_viewer_connect_to_ws_url(
    build_info: re_build_info::BuildInfo,
    app_env: re_viewer::AppEnvironment,
    startup_options: re_viewer::StartupOptions,
    profiler: re_viewer::Profiler,
    rerun_server_ws_url: String,
) -> anyhow::Result<()> {
    // By using RemoteViewerApp we let the user change the server they are connected to.
    re_viewer::run_native_app(Box::new(move |cc, re_ui| {
        let mut app = re_viewer::RemoteViewerApp::new(
            build_info,
            app_env,
            startup_options,
            re_ui,
            cc.storage,
            rerun_server_ws_url,
        );
        app.set_profiler(profiler);
        Box::new(app)
    }))?;
    Ok(())
}

fn load_file_to_channel(path: &std::path::Path) -> anyhow::Result<Receiver<LogMsg>> {
    use anyhow::Context as _;
    let file = std::fs::File::open(path).context("Failed to open file")?;
    let decoder = re_log_encoding::decoder::Decoder::new(file)?;

    let (tx, rx) = re_smart_channel::smart_channel(re_smart_channel::Source::File {
        path: path.to_owned(),
    });

    let path = path.to_owned();
    std::thread::Builder::new()
        .name("rrd_file_reader".into())
        .spawn(move || {
            for msg in decoder {
                match msg {
                    Ok(msg) => {
                        tx.send(msg).ok();
                    }
                    Err(err) => {
                        re_log::warn_once!("Failed to decode message in {path:?}: {err}");
                    }
                }
            }
        })
        .expect("Failed to spawn thread");

    Ok(rx)
}

fn stream_to_rrd(
    rx: &re_smart_channel::Receiver<LogMsg>,
    path: &std::path::PathBuf,
    shutdown_bool: &Arc<AtomicBool>,
) -> Result<(), re_log_encoding::FileSinkError> {
    use re_log_encoding::FileSinkError;
    use re_smart_channel::RecvTimeoutError;

    if path.exists() {
        re_log::warn!("Overwriting existing file at {path:?}");
    }

    re_log::info!("Saving incoming log stream to {path:?}. Abort with Ctrl-C.");

    let file =
        std::fs::File::create(path).map_err(|err| FileSinkError::CreateFile(path.clone(), err))?;
    let mut encoder = re_log_encoding::encoder::Encoder::new(file)?;

    while !shutdown_bool.load(std::sync::atomic::Ordering::Relaxed) {
        // We wake up and poll shutdown_bool every now and then.
        // This is far from elegant, but good enough.
        match rx.recv_timeout(std::time::Duration::from_millis(500)) {
            Ok(log_msg) => {
                encoder.append(&log_msg)?;
            }
            Err(RecvTimeoutError::Timeout) => {}
            Err(RecvTimeoutError::Disconnected) => {
                re_log::info!("Log stream disconnected, stopping.");
                break;
            }
        }
    }

    encoder.finish()?;

    re_log::info!("File saved to {path:?}");

    Ok(())
}

#[cfg(feature = "server")]
fn parse_max_latency(max_latency: Option<&String>) -> f32 {
    max_latency.as_ref().map_or(f32::INFINITY, |time| {
        re_format::parse_duration(time)
            .unwrap_or_else(|err| panic!("Failed to parse max_latency ({max_latency:?}): {err}"))
    })
}

pub fn setup_ctrl_c_handler() -> (tokio::sync::broadcast::Receiver<()>, Arc<AtomicBool>) {
    let (sender, receiver) = tokio::sync::broadcast::channel(1);
    let shutdown_return = Arc::new(AtomicBool::new(false));
    let shutdown = shutdown_return.clone();
    ctrlc::set_handler(move || {
        re_log::debug!("Ctrl-C detected, shutting down.");
        sender.send(()).ok();
        shutdown.store(true, std::sync::atomic::Ordering::Relaxed);
    })
    .expect("Error setting Ctrl-C handler");
    (receiver, shutdown_return)
}

// ----------------------------------------------------------------------------

use re_log::external::log;

struct StrictLogger {}

impl log::Log for StrictLogger {
    fn enabled(&self, metadata: &log::Metadata<'_>) -> bool {
        match metadata.level() {
            log::Level::Error | log::Level::Warn => true,
            log::Level::Info | log::Level::Debug | log::Level::Trace => false,
        }
    }

    fn log(&self, record: &log::Record<'_>) {
        let level = match record.level() {
            log::Level::Error => "error",
            log::Level::Warn => "warning",
            log::Level::Info | log::Level::Debug | log::Level::Trace => return,
        };

        eprintln!("{level} logged in --strict mode: {}", record.args());
        eprintln!(
            "{}",
            crate::crash_handler::callstack_from(&["log::__private_api_log"])
        );
        std::process::exit(1);
    }

    fn flush(&self) {}
}<|MERGE_RESOLUTION|>--- conflicted
+++ resolved
@@ -88,11 +88,7 @@
     #[clap(long)]
     strict: bool,
 
-<<<<<<< HEAD
-    /// An upper limit on how much memory the Depthai Viewer should use.
-=======
     /// Ingest data and then quit once the goodbye message has been received.
->>>>>>> 138165ae
     ///
     /// Used for testing together with the `--strict` argument.
     ///
