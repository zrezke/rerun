use re_arrow_store::Timeline;
use re_data_store::{EntityPath, EntityPropertyMap, EntityTree, InstancePath, TimeInt};
use re_renderer::{GpuReadbackIdentifier, ScreenshotProcessor};

use crate::{
    misc::{space_info::SpaceInfoCollection, SpaceViewHighlights, TransformCache, ViewerContext},
    ui::view_category::categorize_entity_path,
};

use super::{
<<<<<<< HEAD
    data_blueprint::DataBlueprintTree,
    space_view_heuristics::default_queried_entities,
    view_bar_chart,
    view_category::ViewCategory,
    view_node_graph,
    view_spatial::{self},
    view_tensor, view_text, view_time_series,
=======
    data_blueprint::DataBlueprintTree, space_view_heuristics::default_queried_entities,
    view_bar_chart, view_category::ViewCategory, view_spatial, view_tensor, view_text,
    view_time_series,
>>>>>>> 0de0edf9
};

// ----------------------------------------------------------------------------

/// A unique id for each space view.
#[derive(
    Clone, Copy, Debug, PartialEq, Eq, Hash, PartialOrd, Ord, serde::Deserialize, serde::Serialize,
)]
pub struct SpaceViewId(uuid::Uuid);

impl SpaceViewId {
    pub fn random() -> Self {
        Self(uuid::Uuid::new_v4())
    }

    pub fn gpu_readback_id(self) -> GpuReadbackIdentifier {
        re_log_types::hash::Hash64::hash(self).hash64()
    }
}

// ----------------------------------------------------------------------------

#[derive(PartialEq, Eq, Clone, Copy)]
#[allow(dead_code)] // Not used on the web.
pub enum ScreenshotMode {
    /// The screenshot will be saved to disc and copied to the clipboard.
    SaveAndCopyToClipboard,

    /// The screenshot will be copied to the clipboard.
    CopyToClipboard,
}

/// A view of a space.
#[derive(Clone, serde::Deserialize, serde::Serialize)]
pub struct SpaceView {
    pub id: SpaceViewId,
    pub display_name: String,

    /// The "anchor point" of this space view.
    /// The transform at this path forms the reference point for all scene->world transforms in this space view.
    /// I.e. the position of this entity path in space forms the origin of the coordinate system in this space view.
    /// Furthermore, this is the primary indicator for heuristics on what entities we show in this space view.
    pub space_path: EntityPath,

    /// The data blueprint tree, has blueprint settings for all blueprint groups and entities in this spaceview.
    /// It determines which entities are part of the spaceview.
    pub data_blueprint: DataBlueprintTree,

    pub view_state: ViewState,

    /// We only show data that match this category.
    pub category: ViewCategory,

    /// True if the user is expected to add entities themselves. False otherwise.
    pub entities_determined_by_user: bool,
}

impl SpaceView {
    pub fn new(
        category: ViewCategory,
        space_path: &EntityPath,
        queries_entities: &[EntityPath],
    ) -> Self {
        // We previously named the [`SpaceView`] after the [`EntityPath`] if there was only a single entity. However,
        // this led to somewhat confusing and inconsistent behavior. See https://github.com/rerun-io/rerun/issues/1220
        // Spaces are now always named after the final element of the space-path (or the root), independent of the
        // query entities.
        let display_name = if let Some(name) = space_path.iter().last() {
            name.to_string()
        } else {
            // Include category name in the display for root paths because they look a tad bit too short otherwise.
            format!("/ ({category})")
        };

        let mut data_blueprint_tree = DataBlueprintTree::default();
        data_blueprint_tree
            .insert_entities_according_to_hierarchy(queries_entities.iter(), space_path);

        Self {
            display_name,
            id: SpaceViewId::random(),
            space_path: space_path.clone(),
            data_blueprint: data_blueprint_tree,
            view_state: ViewState::default(),
            category,
            entities_determined_by_user: false,
        }
    }

    pub fn on_frame_start(
        &mut self,
        ctx: &mut ViewerContext<'_>,
        spaces_info: &SpaceInfoCollection,
    ) {
        self.data_blueprint.on_frame_start();

        if !self.entities_determined_by_user {
            // Add entities that have been logged since we were created
            let queries_entities =
                default_queried_entities(ctx, &self.space_path, spaces_info, self.category);
            self.data_blueprint
                .insert_entities_according_to_hierarchy(queries_entities.iter(), &self.space_path);
        }

        while ScreenshotProcessor::next_readback_result(
            ctx.render_ctx,
            self.id.gpu_readback_id(),
            |data, extent, mode| self.handle_pending_screenshots(data, extent, mode),
        )
        .is_some()
        {}
    }

    fn handle_pending_screenshots(&self, data: &[u8], extent: glam::UVec2, mode: ScreenshotMode) {
        // Set to clipboard.
        #[cfg(not(target_arch = "wasm32"))]
        crate::misc::Clipboard::with(|clipboard| {
            clipboard.set_image([extent.x as _, extent.y as _], data);
        });
        if mode == ScreenshotMode::CopyToClipboard {
            return;
        }

        // Get next available file name.
        let safe_display_name = self
            .display_name
            .replace(|c: char| !c.is_alphanumeric() && c != ' ', "");
        let mut i = 1;
        let filename = loop {
            let filename = format!("Screenshot {safe_display_name} - {i}.png");
            if !std::path::Path::new(&filename).exists() {
                break filename;
            }
            i += 1;
        };
        let filename = std::path::Path::new(&filename);

        match image::save_buffer(filename, data, extent.x, extent.y, image::ColorType::Rgba8) {
            Ok(_) => {
                re_log::info!(
                    "Saved screenshot to {:?}.",
                    filename.canonicalize().unwrap_or(filename.to_path_buf())
                );
            }
            Err(err) => {
                re_log::error!(
                    "Failed to safe screenshot to {:?}: {}",
                    filename.canonicalize().unwrap_or(filename.to_path_buf()),
                    err
                );
            }
        }
    }

    pub fn selection_ui(&mut self, ctx: &mut ViewerContext<'_>, ui: &mut egui::Ui) {
        #[allow(clippy::match_same_arms)]
        match self.category {
            ViewCategory::Text => {
                self.view_state.state_text.selection_ui(ctx.re_ui, ui);
            }
            ViewCategory::TimeSeries => {}
            ViewCategory::BarChart => {}
            ViewCategory::Spatial => {
                self.view_state.state_spatial.selection_ui(
                    ctx,
                    ui,
                    &self.data_blueprint,
                    &self.space_path,
                    self.id,
                );
            }
            ViewCategory::Tensor => {
                if let Some(selected_tensor) = &self.view_state.selected_tensor {
                    if let Some(state_tensor) =
                        self.view_state.state_tensors.get_mut(selected_tensor)
                    {
                        state_tensor.ui(ctx, ui);
                    }
                }
            }
            ViewCategory::NodeGraph => self.view_state.state_node_graph.selection_ui(ctx.re_ui, ui),
        }
    }

    pub(crate) fn scene_ui(
        &mut self,
        ctx: &mut ViewerContext<'_>,
        ui: &mut egui::Ui,
        latest_at: TimeInt,
        highlights: &SpaceViewHighlights,
    ) {
        crate::profile_function!();

        let is_zero_sized_viewport = ui.available_size().min_elem() <= 0.0;
        if is_zero_sized_viewport {
            return;
        }

        let query = crate::ui::scene::SceneQuery {
            entity_paths: self.data_blueprint.entity_paths(),
            timeline: *ctx.rec_cfg.time_ctrl.timeline(),
            latest_at,
            entity_props_map: self.data_blueprint.data_blueprints_projected(),
        };

        match self.category {
            ViewCategory::Text => {
                let mut scene = view_text::SceneText::default();
                scene.load(ctx, &query, &self.view_state.state_text.filters);
                self.view_state.ui_text(ctx, ui, &scene);
            }

            ViewCategory::TimeSeries => {
                let mut scene = view_time_series::SceneTimeSeries::default();
                scene.load(ctx, &query);
                self.view_state.ui_time_series(ctx, ui, &scene);
            }

            ViewCategory::BarChart => {
                let mut scene = view_bar_chart::SceneBarChart::default();
                scene.load(ctx, &query);
                self.view_state.ui_bar_chart(ctx, ui, &scene);
            }

            ViewCategory::Spatial => {
                let transforms = TransformCache::determine_transforms(
                    &ctx.log_db.entity_db,
                    &ctx.rec_cfg.time_ctrl,
                    &self.space_path,
                    self.data_blueprint.data_blueprints_projected(),
                );
                let mut scene = view_spatial::SceneSpatial::new(ctx.render_ctx);
                scene.load(ctx, &query, &transforms, highlights);
                self.view_state
                    .state_spatial
                    .update_object_property_heuristics(ctx, &mut self.data_blueprint);
                self.view_state.ui_spatial(
                    ctx,
                    ui,
                    &self.space_path,
                    scene,
                    self.id,
                    highlights,
                    self.data_blueprint.data_blueprints_projected(),
                );
            }

            ViewCategory::Tensor => {
                let mut scene = view_tensor::SceneTensor::default();
                scene.load(ctx, &query);
                self.view_state.ui_tensor(ctx, ui, &scene);
            }
            ViewCategory::NodeGraph => {
                let mut scene = view_node_graph::SceneNodeGraph::default();
                scene.load(ctx, &query);
                self.view_state.ui_node_graph(ctx, ui, &scene);
            }
        };
    }

    /// Removes a subtree of entities from the blueprint tree.
    ///
    /// Ignores all entities that aren't part of the blueprint.
    pub fn remove_entity_subtree(&mut self, tree: &EntityTree) {
        crate::profile_function!();

        tree.visit_children_recursively(&mut |path: &EntityPath| {
            self.data_blueprint.remove_entity(path);
            self.entities_determined_by_user = true;
        });
    }

    /// Adds a subtree of entities to the blueprint tree and creates groups as needed.
    ///
    /// Ignores all entities that can't be added or are already added.
    pub fn add_entity_subtree(
        &mut self,
        tree: &EntityTree,
        spaces_info: &SpaceInfoCollection,
        log_db: &re_data_store::LogDb,
    ) {
        crate::profile_function!();

        let mut entities = Vec::new();
        tree.visit_children_recursively(&mut |entity_path: &EntityPath| {
            let entity_categories =
                categorize_entity_path(Timeline::log_time(), log_db, entity_path);

            if entity_categories.contains(self.category)
                && !self.data_blueprint.contains_entity(entity_path)
                && spaces_info
                    .is_reachable_by_transform(entity_path, &self.space_path)
                    .is_ok()
            {
                entities.push(entity_path.clone());
            }
        });

        if !entities.is_empty() {
            self.data_blueprint
                .insert_entities_according_to_hierarchy(entities.iter(), &self.space_path);
            self.entities_determined_by_user = true;
        }
    }
}

// ----------------------------------------------------------------------------

/// Camera position and similar.
#[derive(Clone, Default, serde::Deserialize, serde::Serialize)]
pub struct ViewState {
    /// Selects in [`Self::state_tensors`].
    selected_tensor: Option<InstancePath>,

    state_text: view_text::ViewTextState,
    state_time_series: view_time_series::ViewTimeSeriesState,
    state_bar_chart: view_bar_chart::BarChartState,
    pub state_spatial: view_spatial::ViewSpatialState,
    state_tensors: ahash::HashMap<InstancePath, view_tensor::ViewTensorState>,
    state_node_graph: view_node_graph::ViewNodeGraphState,
}

impl ViewState {
    // TODO(andreas): split into smaller parts, some of it shouldn't be part of the ui path and instead scene loading.
    #[allow(clippy::too_many_arguments)]
    fn ui_spatial(
        &mut self,
        ctx: &mut ViewerContext<'_>,
        ui: &mut egui::Ui,
        space: &EntityPath,
        scene: view_spatial::SceneSpatial,
        space_view_id: SpaceViewId,
        highlights: &SpaceViewHighlights,
        entity_properties: &EntityPropertyMap,
    ) {
        ui.vertical(|ui| {
            self.state_spatial.view_spatial(
                ctx,
                ui,
                space,
                scene,
                space_view_id,
                highlights,
                entity_properties,
            );
        });
    }

    fn ui_tensor(
        &mut self,
        ctx: &mut ViewerContext<'_>,
        ui: &mut egui::Ui,
        scene: &view_tensor::SceneTensor,
    ) {
        if scene.tensors.is_empty() {
            ui.centered_and_justified(|ui| ui.label("(empty)"));
            self.selected_tensor = None;
        } else {
            if let Some(selected_tensor) = &self.selected_tensor {
                if !scene.tensors.contains_key(selected_tensor) {
                    self.selected_tensor = None;
                }
            }
            if self.selected_tensor.is_none() {
                self.selected_tensor = Some(scene.tensors.iter().next().unwrap().0.clone());
            }

            if scene.tensors.len() > 1 {
                // Show radio buttons for the different tensors we have in this view - better than nothing!
                ui.horizontal(|ui| {
                    for instance_path in scene.tensors.keys() {
                        let is_selected = self.selected_tensor.as_ref() == Some(instance_path);
                        if ui.radio(is_selected, instance_path.to_string()).clicked() {
                            self.selected_tensor = Some(instance_path.clone());
                        }
                    }
                });
            }

            if let Some(selected_tensor) = &self.selected_tensor {
                if let Some(tensor) = scene.tensors.get(selected_tensor) {
                    let state_tensor = self
                        .state_tensors
                        .entry(selected_tensor.clone())
                        .or_insert_with(|| view_tensor::ViewTensorState::create(tensor));
                    view_tensor::view_tensor(ctx, ui, state_tensor, tensor);
                }
            }
        }
    }

    fn ui_text(
        &mut self,
        ctx: &mut ViewerContext<'_>,
        ui: &mut egui::Ui,
        scene: &view_text::SceneText,
    ) {
        egui::Frame {
            inner_margin: re_ui::ReUi::view_padding().into(),
            ..egui::Frame::default()
        }
        .show(ui, |ui| {
            view_text::view_text(ctx, ui, &mut self.state_text, scene);
        });
    }

    fn ui_node_graph(
        &mut self,
        ctx: &mut ViewerContext<'_>,
        ui: &mut egui::Ui,
        scene: &view_node_graph::SceneNodeGraph,
    ) {
        egui::Frame {
            inner_margin: re_ui::ReUi::view_padding().into(),
            ..egui::Frame::default()
        }
        .show(ui, |ui| {
            view_node_graph::view_node_graph(ctx, ui, &mut self.state_node_graph, scene)
        });
    }

    fn ui_bar_chart(
        &mut self,
        ctx: &mut ViewerContext<'_>,
        ui: &mut egui::Ui,
        scene: &view_bar_chart::SceneBarChart,
    ) {
        ui.vertical(|ui| {
            ui.scope(|ui| {
                view_bar_chart::view_bar_chart(ctx, ui, &mut self.state_bar_chart, scene);
            });
        });
    }

    fn ui_time_series(
        &mut self,
        ctx: &mut ViewerContext<'_>,
        ui: &mut egui::Ui,
        scene: &view_time_series::SceneTimeSeries,
    ) {
        ui.vertical(|ui| {
            ui.scope(|ui| {
                view_time_series::view_time_series(ctx, ui, &mut self.state_time_series, scene);
            });
        });
    }
}<|MERGE_RESOLUTION|>--- conflicted
+++ resolved
@@ -8,19 +8,9 @@
 };
 
 use super::{
-<<<<<<< HEAD
-    data_blueprint::DataBlueprintTree,
-    space_view_heuristics::default_queried_entities,
-    view_bar_chart,
-    view_category::ViewCategory,
-    view_node_graph,
-    view_spatial::{self},
-    view_tensor, view_text, view_time_series,
-=======
     data_blueprint::DataBlueprintTree, space_view_heuristics::default_queried_entities,
     view_bar_chart, view_category::ViewCategory, view_spatial, view_tensor, view_text,
     view_time_series,
->>>>>>> 0de0edf9
 };
 
 // ----------------------------------------------------------------------------
