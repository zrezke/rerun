use re_arrow_store::{LatestAtQuery, TimeInt};
use re_data_store::{EntityPath, LogDb, Timeline};
use re_log_types::{
    component_types::{
<<<<<<< HEAD
        Box3D, LineStrip2D, LineStrip3D, NodeGraph, Point2D, Point3D, Rect2D, Scalar, Tensor, TextEntry,
=======
        Box3D, LineStrip2D, LineStrip3D, Point2D, Point3D, Rect2D, Scalar, Tensor, TextEntry,
>>>>>>> 0de0edf9
    },
    Arrow3D, Component, Mesh3D, Transform,
};
use re_query::query_entity_with_primary;

#[derive(
    Debug, Default, PartialOrd, Ord, enumset::EnumSetType, serde::Deserialize, serde::Serialize,
)]
pub enum ViewCategory {
    // Ordered by dimensionality
    //
    /// Text log view (text over time)
    Text,

    /// Time series plot (scalar over time)
    TimeSeries,

    /// Bar-chart plots made from 1D tensor data
    BarChart,

    /// 2D or 3D view
    #[default]
    Spatial,

    /// High-dimensional tensor view
    Tensor,
    NodeGraph,
}

impl ViewCategory {
    pub fn icon(self) -> &'static re_ui::Icon {
        match self {
            ViewCategory::Text => &re_ui::icons::SPACE_VIEW_TEXT,
            ViewCategory::TimeSeries => &re_ui::icons::SPACE_VIEW_SCATTERPLOT,
            ViewCategory::BarChart => &re_ui::icons::SPACE_VIEW_HISTOGRAM,
            ViewCategory::Spatial => &re_ui::icons::SPACE_VIEW_3D,
            ViewCategory::Tensor => &re_ui::icons::SPACE_VIEW_TENSOR,
            ViewCategory::NodeGraph => &re_ui::icons::SPACE_VIEW_TENSOR, // TODO: add icon
        }
    }
}

impl std::fmt::Display for ViewCategory {
    fn fmt(&self, f: &mut std::fmt::Formatter<'_>) -> std::fmt::Result {
        f.write_str(match self {
            ViewCategory::Text => "Text",
            ViewCategory::TimeSeries => "Time Series",
            ViewCategory::BarChart => "Bar Chart",
            ViewCategory::Spatial => "Spatial",
            ViewCategory::Tensor => "Tensor",
            ViewCategory::NodeGraph => "Node Graph",
        })
    }
}

pub type ViewCategorySet = enumset::EnumSet<ViewCategory>;

// TODO(cmc): these `categorize_*` functions below are pretty dangerous: make sure you've covered
// all possible `ViewCategory` values, or you're in for a bad time..!

pub fn categorize_entity_path(
    timeline: Timeline,
    log_db: &LogDb,
    entity_path: &EntityPath,
) -> ViewCategorySet {
    crate::profile_function!();

    let mut set = ViewCategorySet::default();

    for component in log_db
        .entity_db
        .data_store
        .all_components(&timeline, entity_path)
        .unwrap_or_default()
    {
        if component == TextEntry::name() {
            set.insert(ViewCategory::Text);
        } else if component == Scalar::name() {
            set.insert(ViewCategory::TimeSeries);
        } else if component == Point2D::name()
            || component == Point3D::name()
            || component == Rect2D::name()
            || component == Box3D::name()
            || component == LineStrip2D::name()
            || component == LineStrip3D::name()
            || component == Mesh3D::name()
            || component == Arrow3D::name()
            || component == Transform::name()
        {
            set.insert(ViewCategory::Spatial);
        } else if component == Tensor::name() {
            let timeline_query = LatestAtQuery::new(timeline, TimeInt::MAX);

            if let Ok(entity_view) = query_entity_with_primary::<Tensor>(
                &log_db.entity_db.data_store,
                &timeline_query,
                entity_path,
                &[],
            ) {
                if let Ok(iter) = entity_view.iter_primary() {
                    for tensor in iter.flatten() {
                        if tensor.is_vector() {
                            set.insert(ViewCategory::BarChart);
                        } else if tensor.is_shaped_like_an_image() {
                            set.insert(ViewCategory::Spatial);
                        } else {
                            set.insert(ViewCategory::Tensor);
                        }
                    }
                }
            }
        } else if component == NodeGraph::name() {
            set.insert(ViewCategory::NodeGraph);
        }
    }

    set
}<|MERGE_RESOLUTION|>--- conflicted
+++ resolved
@@ -2,11 +2,8 @@
 use re_data_store::{EntityPath, LogDb, Timeline};
 use re_log_types::{
     component_types::{
-<<<<<<< HEAD
-        Box3D, LineStrip2D, LineStrip3D, NodeGraph, Point2D, Point3D, Rect2D, Scalar, Tensor, TextEntry,
-=======
-        Box3D, LineStrip2D, LineStrip3D, Point2D, Point3D, Rect2D, Scalar, Tensor, TextEntry,
->>>>>>> 0de0edf9
+        Box3D, LineStrip2D, LineStrip3D, NodeGraph, Point2D, Point3D, Rect2D, Scalar, Tensor,
+        TextEntry,
     },
     Arrow3D, Component, Mesh3D, Transform,
 };
