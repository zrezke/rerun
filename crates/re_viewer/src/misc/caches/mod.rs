mod mesh_cache;
mod tensor_decode_cache;

<<<<<<< HEAD
use re_log_types::component_types::{self};
=======
use re_log_types::component_types;
>>>>>>> 0de0edf9

/// Does memoization of different things for the immediate mode UI.
#[derive(Default)]
pub struct Caches {
    /// For displaying images efficiently in immediate mode.
    pub decode: tensor_decode_cache::DecodeCache,

    /// For displaying meshes efficiently in immediate mode.
    pub mesh: mesh_cache::MeshCache,

    tensor_stats: nohash_hasher::IntMap<component_types::TensorId, TensorStats>,
}

impl Caches {
    /// Call once per frame to potentially flush the cache(s).
    pub fn begin_frame(&mut self) {
        #[cfg(not(target_arch = "wasm32"))]
        let max_decode_cache_use = 4_000_000_000;

        #[cfg(target_arch = "wasm32")]
        let max_decode_cache_use = 1_000_000_000;

        self.decode.begin_frame(max_decode_cache_use);
    }

    pub fn purge_memory(&mut self) {
        let Self {
            decode,
            tensor_stats,
            mesh: _, // TODO(emilk)
        } = self;
        decode.purge_memory();
        tensor_stats.clear();
    }

    pub fn tensor_stats(&mut self, tensor: &re_log_types::component_types::Tensor) -> &TensorStats {
        self.tensor_stats
            .entry(tensor.tensor_id)
            .or_insert_with(|| TensorStats::new(tensor))
    }
}

#[derive(Clone, Copy, Debug)]
pub struct TensorStats {
    /// This will currently only be `None` for jpeg-encoded tensors.
    pub range: Option<(f64, f64)>,
}

impl TensorStats {
    fn new(tensor: &re_log_types::component_types::Tensor) -> Self {
        use half::f16;
        use ndarray::ArrayViewD;
        use re_log_types::TensorDataType;

        macro_rules! declare_tensor_range_int {
            ($name: ident, $typ: ty) => {
                fn $name(tensor: ndarray::ArrayViewD<'_, $typ>) -> (f64, f64) {
                    crate::profile_function!();
                    let (min, max) = tensor
                        .fold((<$typ>::MAX, <$typ>::MIN), |(min, max), &value| {
                            (min.min(value), max.max(value))
                        });
                    (min as f64, max as f64)
                }
            };
        }

        macro_rules! declare_tensor_range_float {
            ($name: ident, $typ: ty) => {
                fn $name(tensor: ndarray::ArrayViewD<'_, $typ>) -> (f64, f64) {
                    crate::profile_function!();
                    let (min, max) = tensor.fold(
                        (<$typ>::INFINITY, <$typ>::NEG_INFINITY),
                        |(min, max), &value| (min.min(value), max.max(value)),
                    );
                    #[allow(trivial_numeric_casts)]
                    (min as f64, max as f64)
                }
            };
        }

        declare_tensor_range_int!(tensor_range_u8, u8);
        declare_tensor_range_int!(tensor_range_u16, u16);
        declare_tensor_range_int!(tensor_range_u32, u32);
        declare_tensor_range_int!(tensor_range_u64, u64);

        declare_tensor_range_int!(tensor_range_i8, i8);
        declare_tensor_range_int!(tensor_range_i16, i16);
        declare_tensor_range_int!(tensor_range_i32, i32);
        declare_tensor_range_int!(tensor_range_i64, i64);

        // declare_tensor_range_float!(tensor_range_f16, half::f16);
        declare_tensor_range_float!(tensor_range_f32, f32);
        declare_tensor_range_float!(tensor_range_f64, f64);

        #[allow(clippy::needless_pass_by_value)]
        fn tensor_range_f16(tensor: ndarray::ArrayViewD<'_, f16>) -> (f64, f64) {
            crate::profile_function!();
            let (min, max) = tensor
                .fold((f16::INFINITY, f16::NEG_INFINITY), |(min, max), &value| {
                    (min.min(value), max.max(value))
                });
            (min.to_f64(), max.to_f64())
        }

        let range = match tensor.dtype() {
            TensorDataType::U8 => ArrayViewD::<u8>::try_from(tensor).map(tensor_range_u8),
            TensorDataType::U16 => ArrayViewD::<u16>::try_from(tensor).map(tensor_range_u16),
            TensorDataType::U32 => ArrayViewD::<u32>::try_from(tensor).map(tensor_range_u32),
            TensorDataType::U64 => ArrayViewD::<u64>::try_from(tensor).map(tensor_range_u64),

            TensorDataType::I8 => ArrayViewD::<i8>::try_from(tensor).map(tensor_range_i8),
            TensorDataType::I16 => ArrayViewD::<i16>::try_from(tensor).map(tensor_range_i16),
            TensorDataType::I32 => ArrayViewD::<i32>::try_from(tensor).map(tensor_range_i32),
            TensorDataType::I64 => ArrayViewD::<i64>::try_from(tensor).map(tensor_range_i64),
            TensorDataType::F16 => ArrayViewD::<f16>::try_from(tensor).map(tensor_range_f16),
            TensorDataType::F32 => ArrayViewD::<f32>::try_from(tensor).map(tensor_range_f32),
            TensorDataType::F64 => ArrayViewD::<f64>::try_from(tensor).map(tensor_range_f64),
        };

        Self { range: range.ok() }
    }
}<|MERGE_RESOLUTION|>--- conflicted
+++ resolved
@@ -1,11 +1,7 @@
 mod mesh_cache;
 mod tensor_decode_cache;
 
-<<<<<<< HEAD
-use re_log_types::component_types::{self};
-=======
 use re_log_types::component_types;
->>>>>>> 0de0edf9
 
 /// Does memoization of different things for the immediate mode UI.
 #[derive(Default)]
