--- conflicted
+++ resolved
@@ -39,12 +39,8 @@
         let port = RerunServerPort(listener.local_addr()?.port());
 
         re_log::info!(
-<<<<<<< HEAD
-            "Listening for websocket traffic on {bind_addr}. Connect with a web Depthai Viewer."
-=======
             "Listening for websocket traffic on {}. Connect with a Rerun Web Viewer.",
             listener.local_addr()?
->>>>>>> 138165ae
         );
 
         Ok(Self { listener, port })
