use std::{mem::size_of, ops::Range};

use ecolor::Rgba;
use smallvec::{smallvec, SmallVec};

use crate::{
    allocator::create_and_fill_uniform_buffer_batch,
    debug_label::DebugLabel,
    resource_managers::{GpuTexture2D, ResourceManagerError},
    wgpu_resources::{
        BindGroupDesc, BindGroupEntry, BufferDesc, GpuBindGroup, GpuBindGroupLayoutHandle,
        GpuBuffer,
    },
    RenderContext, Rgba32Unmul,
};

/// Defines how mesh vertices are built.
pub mod mesh_vertices {
    use crate::wgpu_resources::VertexBufferLayout;

    /// Vertex buffer layouts describing how vertex data should be laid out.
    ///
    /// Needs to be kept in sync with `mesh_vertex.wgsl`.
    pub fn vertex_buffer_layouts() -> smallvec::SmallVec<[VertexBufferLayout; 4]> {
        // TODO(andreas): Compress normals. Afaik Octahedral Mapping is the best by far, see https://jcgt.org/published/0003/02/01/
        VertexBufferLayout::from_formats(
            [
                wgpu::VertexFormat::Float32x3, // position
                wgpu::VertexFormat::Unorm8x4,  // RGBA
                wgpu::VertexFormat::Float32x3, // normal
                wgpu::VertexFormat::Float32x2, // texcoord
            ]
            .into_iter(),
        )
    }

    /// Next vertex attribute index that can be used for another vertex buffer.
    pub fn next_free_shader_location() -> u32 {
        vertex_buffer_layouts()
            .iter()
            .flat_map(|layout| layout.attributes.iter())
            .max_by(|a1, a2| a1.shader_location.cmp(&a2.shader_location))
            .unwrap()
            .shader_location
            + 1
    }
}

#[derive(Clone)]
pub struct Mesh {
    pub label: DebugLabel,

    /// Length must be a multipel of three.
    pub indices: Vec<u32>, // TODO(andreas): different index formats?

    pub vertex_positions: Vec<glam::Vec3>,

    /// Per-vertex albedo color.
    /// Must be equal in length to [`Self::vertex_positions`].
    pub vertex_colors: Vec<Rgba32Unmul>,

    /// Must be equal in length to [`Self::vertex_positions`].
    /// Use ZERO for unshaded.
    pub vertex_normals: Vec<glam::Vec3>,

    /// Must be equal in length to [`Self::vertex_positions`].
    pub vertex_texcoords: Vec<glam::Vec2>,

    pub materials: SmallVec<[Material; 1]>,
}

impl Mesh {
    pub fn sanity_check(&self) -> Result<(), MeshError> {
        crate::profile_function!();

        let num_pos = self.vertex_positions.len();
        let num_color = self.vertex_colors.len();
        let num_normals = self.vertex_normals.len();
        let num_texcoords = self.vertex_texcoords.len();

        if num_pos != num_color {
            return Err(MeshError::WrongNumberOfColors { num_pos, num_color });
        }
        if num_pos != num_normals {
            return Err(MeshError::WrongNumberOfNormals {
                num_pos,
                num_normals,
            });
        }
        if num_pos != num_texcoords {
            return Err(MeshError::WrongNumberOfTexcoord {
                num_pos,
                num_texcoords,
            });
        }

        if self.indices.len() % 3 != 0 {
            return Err(MeshError::WrongNumberOfIndices {
                num_indices: self.indices.len(),
            });
        }

        for &index in &self.indices {
            if num_pos <= index as usize {
                return Err(MeshError::IndexOutOfBounds { num_pos, index });
            }
        }

        Ok(())
    }
}

#[derive(thiserror::Error, Debug)]
pub enum MeshError {
    #[error("Number of vertex positions {num_pos} differed from the number of vertex colors {num_color}")]
    WrongNumberOfColors { num_pos: usize, num_color: usize },

    #[error("Number of vertex positions {num_pos} differed from the number of vertex normals {num_normals}")]
    WrongNumberOfNormals { num_pos: usize, num_normals: usize },

    #[error("Number of vertex positions {num_pos} differed from the number of vertex tex-coords {num_texcoords}")]
    WrongNumberOfTexcoord {
        num_pos: usize,
        num_texcoords: usize,
    },

    #[error("Number of indices {num_indices} was not a multiple of 3")]
    WrongNumberOfIndices { num_indices: usize },

    #[error("Index {index} was out of bounds for {num_pos} vertex positions")]
    IndexOutOfBounds { num_pos: usize, index: u32 },
}

#[derive(Clone)]
pub struct Material {
    pub label: DebugLabel,

    /// Index range within the owning [`Mesh`] that should be rendered with this material.
    pub index_range: Range<u32>,

    /// Base color texture, also known as albedo.
    /// (not optional, needs to be at least a 1pix texture with a color!)
    pub albedo: GpuTexture2D,

    /// Factor applied to the decoded albedo color.
    pub albedo_multiplier: Rgba,
}

#[derive(Clone)]
pub(crate) struct GpuMesh {
    // It would be desirable to put both vertex and index buffer into the same buffer, BUT
    // WebGL doesn't allow us to do so! (see https://github.com/gfx-rs/wgpu/pull/3157)
    pub index_buffer: GpuBuffer,

    /// Buffer for all vertex data, subdivided in several sections for different vertex buffer bindings.
    /// See [`mesh_vertices`]
    pub vertex_buffer_combined: GpuBuffer,
    pub vertex_buffer_positions_range: Range<u64>,
    pub vertex_buffer_colors_range: Range<u64>,
    pub vertex_buffer_normals_range: Range<u64>,
    pub vertex_buffer_texcoord_range: Range<u64>,

    pub index_buffer_range: Range<u64>,

    /// Every mesh has at least one material.
    pub materials: SmallVec<[GpuMaterial; 1]>,
}

#[derive(Clone)]
pub(crate) struct GpuMaterial {
    /// Index range within the owning [`Mesh`] that should be rendered with this material.
    pub index_range: Range<u32>,

    pub bind_group: GpuBindGroup,
}

pub(crate) mod gpu_data {
    use crate::wgpu_buffer_types;

    /// Keep in sync with [`MaterialUniformBuffer`] in `instanced_mesh.wgsl`
    #[repr(C, align(256))]
    #[derive(Clone, Copy, bytemuck::Pod, bytemuck::Zeroable)]
    pub struct MaterialUniformBuffer {
        pub albedo_multiplier: wgpu_buffer_types::Vec4,
        pub end_padding: [wgpu_buffer_types::PaddingRow; 16 - 1],
    }
}

impl GpuMesh {
    // TODO(andreas): Take read-only context here and make uploads happen on staging belt.
    pub fn new(
        ctx: &RenderContext,
        mesh_bind_group_layout: GpuBindGroupLayoutHandle,
        data: &Mesh,
    ) -> Result<Self, ResourceManagerError> {
        data.sanity_check()?;

        re_log::trace!(
            "uploading new mesh named {:?} with {} vertices and {} triangles",
            data.label.get(),
            data.vertex_positions.len(),
            data.indices.len() / 3
        );

        // TODO(andreas): Have a variant that gets this from a stack allocator.
        let vb_positions_size = (data.vertex_positions.len() * size_of::<glam::Vec3>()) as u64;
        let vb_color_size = (data.vertex_colors.len() * size_of::<Rgba32Unmul>()) as u64;
        let vb_normals_size = (data.vertex_normals.len() * size_of::<glam::Vec3>()) as u64;
        let vb_texcoords_size = (data.vertex_texcoords.len() * size_of::<glam::Vec2>()) as u64;

        let vb_combined_size =
            vb_positions_size + vb_color_size + vb_normals_size + vb_texcoords_size;

        let pools = &ctx.gpu_resources;
        let device = &ctx.device;

        let vertex_buffer_combined = {
            let vertex_buffer_combined = pools.buffers.alloc(
                device,
                &BufferDesc {
                    label: format!("{} - vertices", data.label).into(),
                    size: vb_combined_size,
                    usage: wgpu::BufferUsages::VERTEX | wgpu::BufferUsages::COPY_DST,
                    mapped_at_creation: false,
                },
            );

            let mut staging_buffer = ctx.cpu_write_gpu_read_belt.lock().allocate::<u8>(
                &ctx.device,
                &ctx.gpu_resources.buffers,
                vb_combined_size as _,
            );
            staging_buffer.extend_from_slice(bytemuck::cast_slice(&data.vertex_positions));
            staging_buffer.extend_from_slice(bytemuck::cast_slice(&data.vertex_colors));
            staging_buffer.extend_from_slice(bytemuck::cast_slice(&data.vertex_normals));
            staging_buffer.extend_from_slice(bytemuck::cast_slice(&data.vertex_texcoords));
            staging_buffer.copy_to_buffer(
                ctx.active_frame.before_view_builder_encoder.lock().get(),
                &vertex_buffer_combined,
                0,
            );
            vertex_buffer_combined
        };

        let index_buffer_size = (size_of::<u32>() * data.indices.len()) as u64;
        let index_buffer = {
            let index_buffer = pools.buffers.alloc(
                device,
                &BufferDesc {
                    label: format!("{} - indices", data.label).into(),
                    size: index_buffer_size,
                    usage: wgpu::BufferUsages::INDEX | wgpu::BufferUsages::COPY_DST,
                    mapped_at_creation: false,
                },
            );

            let mut staging_buffer = ctx.cpu_write_gpu_read_belt.lock().allocate::<u32>(
                &ctx.device,
                &ctx.gpu_resources.buffers,
                data.indices.len(),
            );
            staging_buffer.extend_from_slice(bytemuck::cast_slice(&data.indices));
            staging_buffer.copy_to_buffer(
                ctx.active_frame.before_view_builder_encoder.lock().get(),
                &index_buffer,
                0,
            );
            index_buffer
        };

        let materials = {
            let uniform_buffer_bindings = create_and_fill_uniform_buffer_batch(
                ctx,
                format!("{} - material uniforms", data.label).into(),
                data.materials
                    .iter()
                    .map(|material| gpu_data::MaterialUniformBuffer {
                        albedo_multiplier: material.albedo_multiplier.into(),
                        end_padding: Default::default(),
                    }),
            );

            let mut materials = SmallVec::with_capacity(data.materials.len());
            for (material, uniform_buffer_binding) in data
                .materials
                .iter()
                .zip(uniform_buffer_bindings.into_iter())
            {
<<<<<<< HEAD
                let texture = ctx.texture_manager_2d.get(&material.albedo);
=======
>>>>>>> 0de0edf9
                let bind_group = pools.bind_groups.alloc(
                    device,
                    pools,
                    &BindGroupDesc {
                        label: material.label.clone(),
                        entries: smallvec![
                            BindGroupEntry::DefaultTextureView(material.albedo.handle()),
                            uniform_buffer_binding
                        ],
                        layout: mesh_bind_group_layout,
                    },
                );

                materials.push(GpuMaterial {
                    index_range: material.index_range.clone(),
                    bind_group,
                });
            }
            materials
        };

        let vb_colors_start = vb_positions_size;
        let vb_normals_start = vb_colors_start + vb_color_size;
        let vb_texcoord_start = vb_normals_start + vb_normals_size;

        Ok(GpuMesh {
            index_buffer,
            vertex_buffer_combined,
            vertex_buffer_positions_range: 0..vb_positions_size,
            vertex_buffer_colors_range: vb_colors_start..vb_normals_start,
            vertex_buffer_normals_range: vb_normals_start..vb_texcoord_start,
            vertex_buffer_texcoord_range: vb_texcoord_start..vb_combined_size,
            index_buffer_range: 0..index_buffer_size,
            materials,
        })
    }
}<|MERGE_RESOLUTION|>--- conflicted
+++ resolved
@@ -286,10 +286,6 @@
                 .iter()
                 .zip(uniform_buffer_bindings.into_iter())
             {
-<<<<<<< HEAD
-                let texture = ctx.texture_manager_2d.get(&material.albedo);
-=======
->>>>>>> 0de0edf9
                 let bind_group = pools.bind_groups.alloc(
                     device,
                     pools,
