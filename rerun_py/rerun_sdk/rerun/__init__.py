--- conflicted
+++ resolved
@@ -429,12 +429,9 @@
     """
     Streams all log-data to a memory buffer.
 
-<<<<<<< HEAD
-=======
     This can be used to display the RRD to alternative formats such as html.
     See: [rerun.MemoryRecording.as_html][].
 
->>>>>>> 0de0edf9
     Returns
     -------
     MemoryRecording
